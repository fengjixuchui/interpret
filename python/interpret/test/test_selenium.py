--- conflicted
+++ resolved
@@ -9,25 +9,7 @@
 TIMEOUT = 60
 
 
-<<<<<<< HEAD
-@pytest.fixture(scope='module')
-=======
 @pytest.fixture(scope="module")
-def driver():
-    from selenium import webdriver
-
-    # Set up driver
-    _driver = webdriver.Firefox()
-    _driver.implicitly_wait(TIMEOUT)
-
-    yield _driver
-
-    # Close driver
-    _driver.close()
-
-
-@pytest.fixture(scope="module")
->>>>>>> 5d9e2e54
 def all_explanations():
     all_explainers = get_all_explainers()
     data = synthetic_classification()
